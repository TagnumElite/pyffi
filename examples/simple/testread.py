--- conflicted
+++ resolved
@@ -3,8 +3,4 @@
 f = open('somefile.simple', 'rb')
 x.read(f)
 f.close()
-<<<<<<< HEAD
-print(x)
-=======
-print x.example
->>>>>>> 7c0693ae
+print(x.example)