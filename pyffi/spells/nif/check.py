"""Module which contains all spells that check something in a nif file."""

# --------------------------------------------------------------------------
# ***** BEGIN LICENSE BLOCK *****
#
# Copyright (c) 2007-2009, NIF File Format Library and Tools.
# All rights reserved.
#
# Redistribution and use in source and binary forms, with or without
# modification, are permitted provided that the following conditions
# are met:
#
#    * Redistributions of source code must retain the above copyright
#      notice, this list of conditions and the following disclaimer.
#
#    * Redistributions in binary form must reproduce the above
#      copyright notice, this list of conditions and the following
#      disclaimer in the documentation and/or other materials provided
#      with the distribution.
#
#    * Neither the name of the NIF File Format Library and Tools
#      project nor the names of its contributors may be used to endorse
#      or promote products derived from this software without specific
#      prior written permission.
#
# THIS SOFTWARE IS PROVIDED BY THE COPYRIGHT HOLDERS AND CONTRIBUTORS
# "AS IS" AND ANY EXPRESS OR IMPLIED WARRANTIES, INCLUDING, BUT NOT
# LIMITED TO, THE IMPLIED WARRANTIES OF MERCHANTABILITY AND FITNESS
# FOR A PARTICULAR PURPOSE ARE DISCLAIMED. IN NO EVENT SHALL THE
# COPYRIGHT OWNER OR CONTRIBUTORS BE LIABLE FOR ANY DIRECT, INDIRECT,
# INCIDENTAL, SPECIAL, EXEMPLARY, OR CONSEQUENTIAL DAMAGES (INCLUDING,
# BUT NOT LIMITED TO, PROCUREMENT OF SUBSTITUTE GOODS OR SERVICES;
# LOSS OF USE, DATA, OR PROFITS; OR BUSINESS INTERRUPTION) HOWEVER
# CAUSED AND ON ANY THEORY OF LIABILITY, WHETHER IN CONTRACT, STRICT
# LIABILITY, OR TORT (INCLUDING NEGLIGENCE OR OTHERWISE) ARISING IN
# ANY WAY OUT OF THE USE OF THIS SOFTWARE, EVEN IF ADVISED OF THE
# POSSIBILITY OF SUCH DAMAGE.
#
# ***** END LICENSE BLOCK *****
# --------------------------------------------------------------------------

from __future__ import with_statement
from contextlib import closing
from itertools import izip, repeat
import tempfile

from pyffi.formats.nif import NifFormat
import pyffi.spells.nif
import pyffi.utils.tristrip # for check_tristrip

class SpellReadWrite(pyffi.spells.nif.NifSpell):
    """Like the original read-write spell, but with additional file size
    check."""

    SPELLNAME = "check_readwrite"

    def datainspect(self):
        """Only process nifs if they have all admissible block types.
        Note that the default rule is to process a nif if it has at
        least one admissible block type, but for read write spells it
        makes more sense to impose all.
        """
        return all(self.toaster.is_admissible_branch_class(header_type)
                   for header_type in self.header_types)

    def dataentry(self):
        self.toaster.msgblockbegin("writing to temporary file")

        f_tmp = tempfile.TemporaryFile()
        try:
            self.data.write(f_tmp)
            # comparing the files will usually be different because
            # blocks may have been written back in a different order,
            # so cheaply just compare file sizes
            self.toaster.msg("comparing file sizes")
            self.stream.seek(0, 2)
            f_tmp.seek(0, 2)
            if self.stream.tell() != f_tmp.tell():
                self.toaster.msg("original size: %i" % self.stream.tell())
                self.toaster.msg("written size:  %i" % f_tmp.tell())
                f_tmp.seek(0)
                f_debug = open("debug.nif", "wb")
                f_debug.write(f_tmp.read(-1))
                f_debug.close()
                raise Exception('write check failed: file sizes differ (written file saved as debug.nif for inspection)')
        finally:
            f_tmp.close()
    
        self.toaster.msgblockend()

        # spell is finished: prevent recursing into the tree
        return False

class SpellNodeNamesByFlag(pyffi.spells.nif.NifSpell):
    """This spell goes over all nif files, and at the end, it gives a summary
    of which node names where used with particular flags."""

    SPELLNAME = "check_nodenamesbyflag"

    @classmethod
    def toastentry(cls, toaster):
        toaster.flagdict = {}
        return True

    @classmethod
    def toastexit(cls, toaster):
        for flag, names in toaster.flagdict.iteritems():
            toaster.msg("%s %s" % (flag, names))

    def datainspect(self):
        return self.inspectblocktype(NifFormat.NiNode)

    def branchinspect(self, branch):
        # stick to main tree
        return isinstance(branch, NifFormat.NiAVObject)

    def branchentry(self, branch):
        if isinstance(branch, NifFormat.NiAVObject):
            if not branch.flags in self.toaster.flagdict:
                self.toaster.flagdict[branch.flags] = []
            if not branch.name in self.toaster.flagdict[branch.flags]:
                self.toaster.flagdict[branch.flags].append(branch.name)
            return True
        else:
            return False

class SpellCompareSkinData(pyffi.spells.nif.NifSpell):
    """This spell compares skinning data with a reference nif."""

    SPELLNAME = "check_compareskindata"

    # helper functions (to compare with custom tolerance)

    @staticmethod
    def are_vectors_equal(oldvec, newvec, tolerance=0.01):
        return (max([abs(x-y)
                for (x,y) in izip(oldvec.as_list(), newvec.as_list())])
                < tolerance)

    @staticmethod
    def are_matrices_equal(oldmat, newmat, tolerance=0.01):
        return (max([max([abs(x-y)
                     for (x,y) in izip(oldrow, newrow)])
                    for (oldrow, newrow) in izip(oldmat.as_list(),
                                                 newmat.as_list())])
                < tolerance)

    @staticmethod
    def are_floats_equal(oldfloat, newfloat, tolerance=0.01):
        return abs(oldfloat - newfloat) < tolerance

    @classmethod
    def toastentry(cls, toaster):
        """Read reference nif file given as argument."""
        # if no argument given, do not apply spell
        if not toaster.options.get("arg"):
            return False
        # read reference nif
        toaster.refdata = NifFormat.Data()
        with closing(open(toaster.options["arg"], "rb")) as reffile:
            toaster.refdata.read(reffile)
        # find bone data in reference nif
        toaster.refbonedata = []
        for refgeom in toaster.refdata.get_global_iterator():
            if (isinstance(refgeom, NifFormat.NiGeometry)
                and refgeom.skin_instance and refgeom.skin_instance.data):
                toaster.refbonedata += zip(
                    repeat(refgeom.skin_instance.skeleton_root),
                    repeat(refgeom.skin_instance.data),
                    refgeom.skin_instance.bones,
                    refgeom.skin_instance.data.bone_list)
        # only apply spell if the reference nif has bone data
        return bool(toaster.refbonedata)

    def datainspect(self):
        return self.inspectblocktype(NifFormat.NiSkinData)

    def branchinspect(self, branch):
        # stick to main tree
        return isinstance(branch, NifFormat.NiAVObject)

    def branchentry(self, branch):
        if (isinstance(branch, NifFormat.NiGeometry)
            and branch.skin_instance and branch.skin_instance.data):
            for skelroot, skeldata, bonenode, bonedata in izip(
                repeat(branch.skin_instance.skeleton_root),
                repeat(branch.skin_instance.data),
                branch.skin_instance.bones,
                branch.skin_instance.data.bone_list):
                for refskelroot, refskeldata, refbonenode, refbonedata \
                    in self.toaster.refbonedata:
                    if bonenode.name == refbonenode.name:
                        self.toaster.msgblockbegin("checking bone %s"
                                                   % bonenode.name)

                        # check that skeleton roots are identical
                        if skelroot.name == refskelroot.name:
                            # no extra transform
                            branchtransform_extra = NifFormat.Matrix44()
                            branchtransform_extra.set_identity()
                        else:
                            self.toaster.msg(
                                "skipping: skeleton roots are not identical")
                            self.toaster.msgblockend()
                            continue

                            # the following is an experimental way of
                            # compensating for different skeleton roots
                            # (disabled by default)

                            # can we find skeleton root of data in reference
                            # data?
                            for refskelroot_branch \
                                in self.toaster.refdata.get_global_iterator():
                                if not isinstance(refskelroot_branch,
                                                  NifFormat.NiAVObject):
                                    continue
                                if skelroot.name == refskelroot_branch.name:
                                    # yes! found!
                                    #self.toaster.msg(
                                    #    "found alternative in reference nif")
                                    branchtransform_extra = \
                                        refskelroot_branch.get_transform(refskelroot).get_inverse()
                                    break
                            else:
                                for skelroot_ref \
                                    in self.data.get_global_iterator():
                                    if not isinstance(skelroot_ref,
                                                      NifFormat.NiAVObject):
                                        continue
                                    if refskelroot.name == skelroot_ref.name:
                                        # yes! found!
                                        #self.toaster.msg(
                                        #    "found alternative in nif")
                                        branchtransform_extra = \
                                            skelroot_ref.get_transform(skelroot)
                                        break
                                else:
                                    self.toaster.msgblockbegin("""\
skipping: skeleton roots are not identical
          and no alternative found""")
                                    self.toaster.msgblockend()
                                    continue

                        # calculate total transform matrix that would be applied
                        # to a vertex in the reference geometry in the position
                        # of the reference bone
                        reftransform = (
                            refbonedata.get_transform()
                            * refbonenode.get_transform(refskelroot)
                            * refskeldata.get_transform())
                        # calculate total transform matrix that would be applied
                        # to a vertex in this branch in the position of the
                        # reference bone
                        branchtransform = (
                            bonedata.get_transform()
                            * refbonenode.get_transform(refskelroot) # NOT a typo
                            * skeldata.get_transform()
                            * branchtransform_extra) # skelroot differences
                        # compare
                        if not self.are_matrices_equal(reftransform,
                                                       branchtransform):
                            #raise ValueError(
                            self.toaster.msg(
                                "transform mismatch\n%s\n!=\n%s\n"
                                % (reftransform, branchtransform))

                        self.toaster.msgblockend()
            # stop in this branch
            return False
        else:
            # keep iterating
            return True

class SpellCheckBhkBodyCenter(pyffi.spells.nif.NifSpell):
    """Recalculate the center of mass and inertia matrix,
    compare them to the originals, and report accordingly.
    """

    SPELLNAME = "check_bhkbodycenter"

    def datainspect(self):
        return self.inspectblocktype(NifFormat.bhkRigidBody)

    def branchinspect(self, branch):
        return isinstance(branch, (NifFormat.NiAVObject,
                                   NifFormat.bhkNiCollisionObject,
                                   NifFormat.bhkRigidBody))

    def branchentry(self, branch):
        if not isinstance(branch, NifFormat.bhkRigidBody):
            # keep recursing
            return True
        else:
            self.toaster.msg("getting rigid body mass, center, and inertia")
            mass = branch.mass
            center = branch.center.get_copy()
            inertia = branch.inertia.get_copy()

            self.toaster.msg("recalculating...")
            branch.update_mass_center_inertia(mass=branch.mass)

            #self.toaster.msg("checking mass...")
            #if mass != branch.mass:
            #    #raise ValueError("center does not match; original %s, calculated %s"%(center, branch.center))
            #    self.toaster.logger.warn("warning: mass does not match; original %s, calculated %s"%(mass, branch.mass))
            #    # adapt calculated inertia matrix with observed mass
            #    if mass > 0.001:
            #        correction = mass / branch.mass
            #        for i in xrange(12):
            #            branch.inertia[i] *= correction
            #else:
            #    self.toaster.msg("perfect match!")

            self.toaster.msg("checking center...")
            if center != branch.center:
                #raise ValueError("center does not match; original %s, calculated %s"%(center, branch.center))
                self.toaster.logger.warn(
                    "center does not match; original %s, calculated %s"
                    % (center, branch.center))

            self.toaster.msg("checking inertia...")

            scale = max(max(abs(x) for x in row) for row in inertia.as_list() + branch.inertia.as_list())
            if (max(max(abs(x - y)
                        for x, y in zip(row1, row2))
                    for row1, row2 in zip(inertia.as_list(), branch.inertia.as_list()))
                > 0.1 * scale):
                #raise ValueError("center does not match; original %s, calculated %s"%(center, branch.center))
                self.toaster.logger.warn(
                    "inertia does not match:\n\noriginal\n%s\n\ncalculated\n%s\n"
                    % (inertia, branch.inertia))
            # stop recursing
            return False

class SpellCheckCenterRadius(pyffi.spells.nif.NifSpell):
    """Recalculate the center and radius, compare them to the originals,
    and report mismatches.
    """
    # tentative results
    # -----------------
    # oblivion: ok
    # civ4: mostly ok (with very few exceptions: effects/magpie/flock.nif, units/!errorunit/bear.nif, maybe some more)
    # daoc: ok
    # morrowind: usually ok (quite some exceptions here)
    # zoo tycoon 2: mostly ok (except *_Adult_*.nif files)

    SPELLNAME = "check_centerradius"

    def datainspect(self):
        return self.inspectblocktype(NifFormat.NiGeometry)

    def branchinspect(self, branch):
        return isinstance(branch, (NifFormat.NiAVObject,
                                   NifFormat.NiGeometry,
                                   NifFormat.NiGeometryData))

    def branchentry(self, branch):
        if not isinstance(branch, NifFormat.NiGeometryData):
            # keep recursing
            return True
        else:
            self.toaster.msg("getting bounding sphere")
            center = NifFormat.Vector3()
            center.x = branch.center.x
            center.y = branch.center.y
            center.z = branch.center.z
            radius = branch.radius

            self.toaster.msg("checking that all vertices are inside")
            maxr = 0.0
            maxv = None
            for vert in branch.vertices:
                dist = vert - center
                if dist * dist > maxr:
                    maxr = dist * dist
                    maxv = vert
            maxr = maxr ** 0.5

            if maxr > 1.01 * radius + 0.01:
                #raise ValueError(
                self.toaster.logger.warn(
                   "not all vertices inside bounding sphere (vertex %s, error %s)"
                   % (maxv, abs(maxr - radius)))

            self.toaster.msg("recalculating bounding sphere")
            branch.update_center_radius()

            self.toaster.msg("comparing old and new spheres")
            if center != branch.center:
               self.toaster.logger.warn(
                   "center does not match; original %s, calculated %s"
                   % (center, branch.center))
            if abs(radius - branch.radius) > NifFormat.EPSILON:
               self.toaster.logger.warn(
                   "radius does not match; original %s, calculated %s"
                   % (radius, branch.radius))
            # stop recursing
            return False

class SpellCheckSkinCenterRadius(pyffi.spells.nif.NifSpell):
    """Recalculate the skindata center and radius for each bone, compare them
    to the originals, and report mismatches.
    """

    SPELLNAME = "check_skincenterradius"

    def datainspect(self):
        return self.inspectblocktype(NifFormat.NiSkinData)

    def branchinspect(self, branch):
        return isinstance(branch, (NifFormat.NiAVObject,
                                   NifFormat.NiGeometry))

    def branchentry(self, branch):
        if not(isinstance(branch, NifFormat.NiGeometry) and branch.is_skin()):
            # keep recursing
            return True
        else:
            self.toaster.msg("getting skindata block bounding spheres")
            center = []
            radius = []
            for skindatablock in branch.skin_instance.data.bone_list:
                center.append(skindatablock.bounding_sphere_offset.get_copy())
                radius.append(skindatablock.bounding_sphere_radius)

            self.toaster.msg("recalculating bounding spheres")
            branch.update_skin_center_radius()

            self.toaster.msg("comparing old and new spheres")
            for i, skindatablock in enumerate(branch.skin_instance.data.bone_list):
                if center[i] != skindatablock.bounding_sphere_offset:
                    self.toaster.logger.error(
                        "%s center does not match; original %s, calculated %s"
                        % (branch.skin_instance.bones[i].name,
                           center[i], skindatablock.bounding_sphere_offset))
                if abs(radius[i] - skindatablock.bounding_sphere_radius) \
                    > NifFormat.EPSILON:
                    self.toaster.logger.error(
                        "%s radius does not match; original %s, calculated %s"
                        % (branch.skin_instance.bones[i].name,
                           radius[i], skindatablock.bounding_sphere_radius))
            # stop recursing
            return False

class SpellCheckConvexVerticesShape(pyffi.spells.nif.NifSpell):
    """This test checks whether each vertex is the intersection of at least
    three planes.
    """
    SPELLNAME = "check_convexverticesshape"

    def datainspect(self):
        return self.inspectblocktype(NifFormat.bhkConvexVerticesShape)

    def branchinspect(self, branch):
        return isinstance(branch, (NifFormat.NiAVObject,
                                   NifFormat.bhkNiCollisionObject,
                                   NifFormat.bhkRefObject))

    def branchentry(self, branch):
        if not isinstance(branch, NifFormat.bhkConvexVerticesShape):
            # keep recursing
            return True
        else:
            self.toaster.msg("checking vertices and planes")
            for v4 in branch.vertices:
                v = NifFormat.Vector3()
                v.x = v4.x
                v.y = v4.y
                v.z = v4.z
                num_intersect = 0
                for n4 in branch.normals:
                    n = NifFormat.Vector3()
                    n.x = n4.x
                    n.y = n4.y
                    n.z = n4.z
                    d   = n4.w
                    if abs(v * n + d) < 0.01:
                        num_intersect += 1
                if num_intersect == 0:
                    self.toaster.logger.error(
                        "vertex %s does not intersect with any plane" % v)
                elif num_intersect == 1:
                    self.toaster.logger.warn(
                        "vertex %s only intersects with one plane" % v)
                elif num_intersect == 2:
                    self.toaster.logger.warn(
                        "vertex %s only intersects with two planes" % v)
            # stop recursing
            return False

class SpellCheckMopp(pyffi.spells.nif.NifSpell):
    """Parse and dump mopp trees, and check their validity:

    * do they have correct origin and scale?
    * do they refer to every triangle exactly once?
    * does the parser visit every byte exactly once?

    Mainly useful to check the heuristic parser and for debugging mopp codes.
    """
    SPELLNAME = "check_mopp"

    def datainspect(self):
        return self.inspectblocktype(NifFormat.bhkMoppBvTreeShape)

    def branchinspect(self, branch):
        return isinstance(branch, (NifFormat.NiAVObject,
                                   NifFormat.bhkNiCollisionObject,
                                   NifFormat.bhkRefObject))

    def branchentry(self, branch):
        if not isinstance(branch, NifFormat.bhkMoppBvTreeShape):
            # keep recursing
            return True
        else:
            mopp = [b for b in branch.mopp_data]
            o = NifFormat.Vector3()
            o.x = branch.origin.x
            o.y = branch.origin.y
            o.z = branch.origin.z
            scale = branch.scale

            self.toaster.msg("recalculating mopp origin and scale")
            branch.update_origin_scale()

            if branch.origin != o:
                self.toaster.logger.warn("origin mismatch")
                self.toaster.logger.warn("(was %s and is now %s)"
                                         % (o, branch.origin))
            if abs(branch.scale - scale) > 0.5:
                self.toaster.logger.warn("scale mismatch")
                self.toaster.logger.warn("(was %s and is now %s)"
                                         % (scale, branch.scale))

            self.toaster.msg("parsing mopp")
            # ids = indices of bytes processed, tris = triangle indices
            ids, tris = branch.parse_mopp(verbose=True)

            error = False

            # check triangles
            counts = [tris.count(i) for i in xrange(branch.shape.data.num_triangles)]
            missing = [i for i in xrange(branch.shape.data.num_triangles)
                       if counts[i] != 1]
            if missing:
                self.toaster.logger.error(
                    "some triangles never visited, or visited more than once")
                self.toaster.logger.debug(
                    "triangles index, times visited")
                for i in missing:
                    self.toaster.logger.debug(i, counts[i])
                error = True

            wrong = [i for i in tris if i > branch.shape.data.num_triangles]
            if wrong:
                self.toaster.logger.error("invalid triangle indices")
                self.toaster.logger.debug(wrong)
                error = True

            # check bytes
            counts = [ids.count(i) for i in xrange(branch.mopp_data_size)]
            missing = [i for i in xrange(branch.mopp_data_size) if counts[i] != 1]
            if missing:
                self.toaster.logger.error(
                    "some bytes never visited, or visited more than once")
                self.toaster.logger.debug(
                    "byte index, times visited, value")
                for i in missing:
                    self.toaster.logger.debug(i, counts[i], "0x%02X" % mopp[i])
                    self.toaster.logger.debug([mopp[k] for k in xrange(i, min(branch.mopp_data_size, i + 10))])
                error = True

            #if error:
            #    raise ValueError("mopp parsing failed")

            # stop recursing
            return False

class SpellCheckTangentSpace(pyffi.spells.nif.NifSpell):
    """Check and recalculate the tangent space, compare them to the originals,
    and report accordingly.
    """
    SPELLNAME = 'check_tangentspace'
    PRECISION = 0.3 #: Difference between values worth warning about.

    def datainspect(self):
        return self.inspectblocktype(NifFormat.NiTriBasedGeom)

    def branchinspect(self, branch):
        return isinstance(branch, NifFormat.NiAVObject)

    def branchentry(self, branch):
        if not isinstance(branch, NifFormat.NiTriBasedGeom):
            # keep recursing
            return True
        else:
            # get tangent space
            tangentspace = branch.get_tangent_space()
            if not tangentspace:
                # no tangent space present
                return False
            self.toaster.msg("checking tangent space")
            oldspace = [] # we will store the old tangent space here
            for i, (n, t, b) in enumerate(tangentspace):
                oldspace.append(n.as_list() + t.as_list() + b.as_list())
                if abs(n * n - 1) > NifFormat.EPSILON:
                    self.toaster.logger.warn(
                        'non-unit normal %s (norm %f) at vertex %i'
                        % (n, (n * n) ** 0.5, i))
                if abs(t * t - 1) > NifFormat.EPSILON:
                    self.toaster.logger.warn(
                        'non-unit tangent %s (norm %f) at vertex %i'
                        % (t, (t * t) ** 0.5, i))
                if abs(b * b - 1) > NifFormat.EPSILON:
                    self.toaster.logger.warn(
                        'non-unit binormal %s (norm %f) at vertex %i'
                        % (b, (b * b) ** 0.5, i))
                if abs(n * t) + abs(n * b) > NifFormat.EPSILON:
                    volume = n * t.crossproduct(b)
                    self.toaster.logger.warn(
                        'non-ortogonal tangent space at vertex %i' % i)
                    self.toaster.logger.warn(
                        'n * t = %s * %s = %f'%(n, t, n * t))
                    self.toaster.logger.warn(
                        'n * b = %s * %s = %f'%(n, b, n * b))
                    self.toaster.logger.warn(
                        't * b = %s * %s = %f'%(t, b, t * b))
                    self.toaster.logger.warn(
                        'volume = %f' % volume)
            # recalculate the tangent space
            branch.update_tangent_space()
            newspace = [] # we will store the old tangent space here
            for i, (n, t, b) in enumerate(branch.get_tangent_space()):
                newspace.append(n.as_list() + t.as_list() + b.as_list())
            # check if old matches new
            for i, (old, new) in enumerate(izip(oldspace, newspace)):
                for oldvalue, newvalue in izip(old, new):
                    # allow fairly big error
                    if abs(oldvalue - newvalue) > self.PRECISION:
                        self.toaster.logger.warn(
                            'calculated tangent space differs from original '
                            'at vertex %i' % i)
                        self.toaster.logger.warn('old: %s' % old[0:3])
                        self.toaster.logger.warn('old: %s' % old[3:6])
                        self.toaster.logger.warn('old: %s' % old[6:9])
                        self.toaster.logger.warn('new: %s' % new[0:3])
                        self.toaster.logger.warn('new: %s' % new[3:6])
                        self.toaster.logger.warn('new: %s' % new[6:9])
                        break
            
            # don't recurse further
            return False 

class SpellCheckTriStrip(pyffi.spells.nif.NifSpell):
    """Run the stripifier on all triangles from nif files. This spell is also
    useful for checking and profiling the stripifierand the
    stitcher/unstitcher  (for instance it checks that it does not
    change the geometry).

    Reports at the end with average strip length (this is useful to compare
    various stripification algorithms over a large collection of geometries).
    """
    SPELLNAME = 'check_tristrip'

    @classmethod
    def toastentry(cls, toaster):
        toaster.striplengths = []
        return True

    @classmethod
    def toastexit(cls, toaster):
        toaster.msg("average strip length = %.6f"
                    % (sum(toaster.striplengths)
                       / float(len(toaster.striplengths))))

    def datainspect(self):
        return self.inspectblocktype(NifFormat.NiTriBasedGeomData)

    def branchinspect(self, branch):
        return isinstance(branch, (NifFormat.NiAVObject,
                                   NifFormat.NiTriBasedGeomData))

    def branchentry(self, branch):

        def report_strip_statistics(triangles, strips):
            """Print some statistics."""
            # handle this just in case
            if not strips:
                return

            # run check
            self.toaster.msg('checking strip triangles')
            pyffi.utils.tristrip._check_strips(triangles, strips)

            if len(strips) == 1:
                # stitched strip
                stitchedstrip = strips[0]
                self.toaster.msg("stitched strip length = %i"
                                 % len(stitchedstrip))
                unstitchedstrips = pyffi.utils.tristrip.unstitchStrip(
                    stitchedstrip)
                self.toaster.msg("num stitches          = %i"
                                 % (len(stitchedstrip)
                                    - sum(len(strip)
                                          for strip in unstitchedstrips)))

                # run check
                self.toaster.msg('checking unstitched strip triangles')
                pyffi.utils.tristrip._check_strips(triangles, unstitchedstrips)

                # test stitching algorithm
                self.toaster.msg("restitching")
                restitchedstrip = pyffi.utils.tristrip.stitchStrips(
                    unstitchedstrips)
                self.toaster.msg("stitched strip length = %i"
                                 % len(restitchedstrip))
                self.toaster.msg("num stitches          = %i"
                                 % (len(restitchedstrip)
                                    - sum(len(strip)
                                          for strip in unstitchedstrips)))

                # run check
                self.toaster.msg('checking restitched strip triangles')
                pyffi.utils.tristrip._check_strips(triangles, [restitchedstrip])

            else:
                unstitchedstrips = strips

            self.toaster.msg("num strips            = %i"
                             % len(unstitchedstrips))
            self.toaster.msg("average strip length  = %.3f"
                             % (sum((len(strip) for strip in unstitchedstrips), 0.0)
                                / len(unstitchedstrips)))

        if not isinstance(branch, NifFormat.NiTriBasedGeomData):
            # keep recursing
            return True
        else:
            # get triangles
            self.toaster.msg('getting triangles')
            triangles = branch.get_triangles()
            # report original strip statistics
            if isinstance(branch, NifFormat.NiTriStripsData):
                report_strip_statistics(triangles, branch.get_strips())
            # recalculate strips
            self.toaster.msg('recalculating strips')
            try:
                strips = pyffi.utils.tristrip.stripify(
                    triangles, stitchstrips=False)
                report_strip_statistics(triangles, strips)
            except Exception:
                self.toaster.logger.error('failed to strip triangles')
                self.toaster.logger.error('%s' % triangles)
                raise

            # keep track of strip length
            self.toaster.striplengths += [len(strip) for strip in strips]

            self.toaster.msg('checking stitched strip triangles')
            stitchedstrip = pyffi.utils.tristrip.stitchStrips(strips)
            pyffi.utils.tristrip._check_strips(triangles, [stitchedstrip])

            self.toaster.msg('checking unstitched strip triangles')
            unstitchedstrips = pyffi.utils.tristrip.unstitchStrip(stitchedstrip)
            pyffi.utils.tristrip._check_strips(triangles, unstitchedstrips)

class SpellCheckVersion(pyffi.spells.nif.NifSpell):
    """Checks all versions used by the files (without reading the full files).
    """
    SPELLNAME = 'check_version'

    @classmethod
    def toastentry(cls, toaster):
        toaster.versions = {} # counts number of nifs with version
        toaster.user_versions = {} # tracks used user version's per version
        toaster.user_version2s = {} # tracks used user version2's per version
        return True

    @classmethod
    def toastexit(cls, toaster):
        for version in toaster.versions:
            toaster.msgblockbegin("version 0x%08X" % version)
            toaster.msg("number of nifs: %s" % toaster.versions[version])
            toaster.msg("user version:  %s" % toaster.user_versions[version])
            toaster.msg("user version2: %s" % toaster.user_version2s[version])
            toaster.msgblockend()

    def datainspect(self):
        # some shortcuts
        version = self.data.version
        user_version = self.data.user_version
        user_version2 = self.data.user_version2
        # report
        self.toaster.msg("version      0x%08X" % version)
        self.toaster.msg("user version %i" % user_version)
        self.toaster.msg("user version %i" % user_version2)
        # update stats
        if version not in self.toaster.versions:
            self.toaster.versions[version] = 0
            self.toaster.user_versions[version] = []
            self.toaster.user_version2s[version] = []
        self.toaster.versions[version] += 1
        if user_version not in self.toaster.user_versions[version]:
            self.toaster.user_versions[version].append(user_version)
        if user_version2 not in self.toaster.user_version2s[version]:
            self.toaster.user_version2s[version].append(user_version2)
        return False

class SpellCheckMaterialEmissiveValue(pyffi.spells.nif.NifSpell):
    """Check (and warn) about potentially bad material emissive values."""

    SPELLNAME = "check_materialemissivevalue"

    def datainspect(self):
        # only run the spell if there are material property blocks
        return self.inspectblocktype(NifFormat.NiMaterialProperty)

<<<<<<< HEAD
    def branchinspect(self, branch):
=======
    def dataentry(self):
        self.check_emissive_done = False
        return True

    def branchinspect(self, branch):
        # if we are done, don't recurse further
        if self.check_emissive_done:
            return False
>>>>>>> ccd12922
        # only inspect the NiAVObject branch, and material properties
        return isinstance(branch, (NifFormat.NiAVObject,
                                   NifFormat.NiMaterialProperty))
    
    def branchentry(self, branch):
        if isinstance(branch, NifFormat.NiMaterialProperty):
            # check if any emissive values exceeds usual values
            emissive = branch.emissive_color
            if emissive.r > 0.5 or emissive.g > 0.5 or emissive.b > 0.5:
<<<<<<< HEAD
                # *potentially too high (there are some instances (ie most glass, flame, gems, willothewisps etc.) that that is not too high but most other instances (ie ogres!) that this is the case it is incorrect)
                 self.toaster.logger.warn(
                    "emissive value may be too high (highest value: %f); manual checking of %s recommended" % (max(emissive.r,emissive.g,emissive.b), self.stream.name))
                ##Anyway to if this occurs to stop processing file; some files (ie MMM's goblin blood spray) have a dozen material branches that match this... so really bloats the log; be better to just warn once per file I think. (all methods I can think of waste processing for any other spells).
=======
                # potentially too high (there are some instances (i.e.
                # most glass, flame, gems, willothewisps etc.) that
                # that is not too high but most other instances (i.e.
                # ogres!) that this is the case it is incorrect)
                self.toaster.logger.warn(
                    "emissive value may be too high (highest value: %f)"
                    % (max(emissive.r, emissive.g, emissive.b)))
                # we're done...
                self.check_emissive_done = True
>>>>>>> ccd12922
            # stop recursion
            return False
        else:
            # keep recursing into children
            return True<|MERGE_RESOLUTION|>--- conflicted
+++ resolved
@@ -815,9 +815,6 @@
         # only run the spell if there are material property blocks
         return self.inspectblocktype(NifFormat.NiMaterialProperty)
 
-<<<<<<< HEAD
-    def branchinspect(self, branch):
-=======
     def dataentry(self):
         self.check_emissive_done = False
         return True
@@ -826,7 +823,6 @@
         # if we are done, don't recurse further
         if self.check_emissive_done:
             return False
->>>>>>> ccd12922
         # only inspect the NiAVObject branch, and material properties
         return isinstance(branch, (NifFormat.NiAVObject,
                                    NifFormat.NiMaterialProperty))
@@ -836,22 +832,16 @@
             # check if any emissive values exceeds usual values
             emissive = branch.emissive_color
             if emissive.r > 0.5 or emissive.g > 0.5 or emissive.b > 0.5:
-<<<<<<< HEAD
-                # *potentially too high (there are some instances (ie most glass, flame, gems, willothewisps etc.) that that is not too high but most other instances (ie ogres!) that this is the case it is incorrect)
-                 self.toaster.logger.warn(
-                    "emissive value may be too high (highest value: %f); manual checking of %s recommended" % (max(emissive.r,emissive.g,emissive.b), self.stream.name))
-                ##Anyway to if this occurs to stop processing file; some files (ie MMM's goblin blood spray) have a dozen material branches that match this... so really bloats the log; be better to just warn once per file I think. (all methods I can think of waste processing for any other spells).
-=======
                 # potentially too high (there are some instances (i.e.
-                # most glass, flame, gems, willothewisps etc.) that
-                # that is not too high but most other instances (i.e.
-                # ogres!) that this is the case it is incorrect)
+                # most glass, flame, gems, willothewisps etc. also any
+                # that have proper glowmaps usually) that that is not 
+                # too high but most other instances (i.e. ogres!) that
+                # this is the case it is incorrect)
                 self.toaster.logger.warn(
                     "emissive value may be too high (highest value: %f)"
                     % (max(emissive.r, emissive.g, emissive.b)))
                 # we're done...
                 self.check_emissive_done = True
->>>>>>> ccd12922
             # stop recursion
             return False
         else:
