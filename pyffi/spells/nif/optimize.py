--- conflicted
+++ resolved
@@ -755,11 +755,7 @@
         # set new data
         data.num_vertices = len(full_v_map_inverse)
         data.vertices.update_size()
-<<<<<<< HEAD
-        for old_i, v in zip(v_map_inverse, data.vertices):
-=======
-        for old_i, v in izip(full_v_map_inverse, data.vertices):
->>>>>>> 723ddf36
+        for old_i, v in zip(full_v_map_inverse, data.vertices):
             v.x = oldverts[old_i][0]
             v.y = oldverts[old_i][1]
             v.z = oldverts[old_i][2]
