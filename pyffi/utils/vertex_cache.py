--- conflicted
+++ resolved
@@ -215,16 +215,12 @@
             num_vertices = max(max(verts) for verts in triangles) + 1
         else:
             num_vertices = 0
-<<<<<<< HEAD
-        self.vertex_infos = [VertexInfo() for i in range(num_vertices)]
-=======
         # scoring algorithm
         if vertex_score is None:
             self.vertex_score = VertexScore()
         else:
             self.vertex_score = vertex_score
-        self.vertex_infos = [VertexInfo() for i in xrange(num_vertices)]
->>>>>>> ca25af4c
+        self.vertex_infos = [VertexInfo() for i in range(num_vertices)]
         # add all triangles
         for triangle_index, verts in enumerate(get_unique_triangles(triangles)):
             self.triangle_infos.append(TriangleInfo(vertex_indices=verts))
