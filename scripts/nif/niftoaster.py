#!/usr/bin/python

"""A script for casting spells on nif files. This script is essentially
a nif specific wrapper around L{pyffi.spells.Toaster}."""

# --------------------------------------------------------------------------
# ***** BEGIN LICENSE BLOCK *****
#
# Copyright (c) 2007-2009, NIF File Format Library and Tools.
# All rights reserved.
#
# Redistribution and use in source and binary forms, with or without
# modification, are permitted provided that the following conditions
# are met:
#
#    * Redistributions of source code must retain the above copyright
#      notice, this list of conditions and the following disclaimer.
#
#    * Redistributions in binary form must reproduce the above
#      copyright notice, this list of conditions and the following
#      disclaimer in the documentation and/or other materials provided
#      with the distribution.
#
#    * Neither the name of the NIF File Format Library and Tools
#      project nor the names of its contributors may be used to endorse
#      or promote products derived from this software without specific
#      prior written permission.
#
# THIS SOFTWARE IS PROVIDED BY THE COPYRIGHT HOLDERS AND CONTRIBUTORS
# "AS IS" AND ANY EXPRESS OR IMPLIED WARRANTIES, INCLUDING, BUT NOT
# LIMITED TO, THE IMPLIED WARRANTIES OF MERCHANTABILITY AND FITNESS
# FOR A PARTICULAR PURPOSE ARE DISCLAIMED. IN NO EVENT SHALL THE
# COPYRIGHT OWNER OR CONTRIBUTORS BE LIABLE FOR ANY DIRECT, INDIRECT,
# INCIDENTAL, SPECIAL, EXEMPLARY, OR CONSEQUENTIAL DAMAGES (INCLUDING,
# BUT NOT LIMITED TO, PROCUREMENT OF SUBSTITUTE GOODS OR SERVICES;
# LOSS OF USE, DATA, OR PROFITS; OR BUSINESS INTERRUPTION) HOWEVER
# CAUSED AND ON ANY THEORY OF LIABILITY, WHETHER IN CONTRACT, STRICT
# LIABILITY, OR TORT (INCLUDING NEGLIGENCE OR OTHERWISE) ARISING IN
# ANY WAY OUT OF THE USE OF THIS SOFTWARE, EVEN IF ADVISED OF THE
# POSSIBILITY OF SUCH DAMAGE.
#
# ***** END LICENSE BLOCK *****
# --------------------------------------------------------------------------

import logging
import sys

from pyffi.formats.nif import NifFormat
import pyffi.spells.check
import pyffi.spells.nif
import pyffi.spells.nif.check
import pyffi.spells.nif.dump
import pyffi.spells.nif.fix
import pyffi.spells.nif.optimize
import pyffi.spells.nif.modify

class NifToaster(pyffi.spells.nif.NifToaster):
    """Class for toasting nif files, using any of the available spells."""
    SPELLS = [
        pyffi.spells.check.SpellRead,
        pyffi.spells.nif.check.SpellReadWrite,
        pyffi.spells.nif.check.SpellNodeNamesByFlag,
        pyffi.spells.nif.check.SpellCompareSkinData,
        pyffi.spells.nif.check.SpellCheckBhkBodyCenter,
        pyffi.spells.nif.check.SpellCheckCenterRadius,
        pyffi.spells.nif.check.SpellCheckConvexVerticesShape,
        pyffi.spells.nif.check.SpellCheckMopp,
        pyffi.spells.nif.check.SpellCheckSkinCenterRadius,
        pyffi.spells.nif.check.SpellCheckTangentSpace,
        pyffi.spells.nif.check.SpellCheckTriStrip,
        pyffi.spells.nif.check.SpellCheckVersion,
        pyffi.spells.nif.dump.SpellDumpAll,
        pyffi.spells.nif.dump.SpellDumpTex,
        pyffi.spells.nif.dump.SpellHtmlReport,
        pyffi.spells.nif.dump.SpellExportPixelData,
        pyffi.spells.nif.fix.SpellAddTangentSpace,
        pyffi.spells.nif.fix.SpellClampMaterialAlpha,
        pyffi.spells.nif.fix.SpellDelTangentSpace,
        pyffi.spells.nif.fix.SpellDetachHavokTriStripsData,
        pyffi.spells.nif.fix.SpellDisableParallax,
        pyffi.spells.nif.fix.SpellFFVT3RSkinPartition,
        pyffi.spells.nif.fix.SpellFixCenterRadius,
        pyffi.spells.nif.fix.SpellFixSkinCenterRadius,
        pyffi.spells.nif.fix.SpellFixMopp,
        pyffi.spells.nif.fix.SpellFixTexturePath,
        pyffi.spells.nif.fix.SpellMergeSkeletonRoots,
        pyffi.spells.nif.fix.SpellSendGeometriesToBindPosition,
        pyffi.spells.nif.fix.SpellSendDetachedGeometriesToNodePosition,
        pyffi.spells.nif.fix.SpellSendBonesToBindPosition,
        pyffi.spells.nif.fix.SpellScale,
        pyffi.spells.nif.fix.SpellStrip,
        pyffi.spells.nif.optimize.SpellCleanRefLists,
        pyffi.spells.nif.optimize.SpellMergeDuplicates,
        pyffi.spells.nif.optimize.SpellOptimizeGeometry,
        #pyffi.spells.nif.optimize.SpellOptimizeSplit,
        pyffi.spells.nif.optimize.SpellOptimize,
        pyffi.spells.nif.modify.SpellTexturePath,
        pyffi.spells.nif.modify.SpellCollisionType,
<<<<<<< HEAD
        pyffi.spells.nif.modify.SpellAnimationTimeNif,
        pyffi.spells.nif.modify.SpellAnimationTimeKf
=======
        pyffi.spells.nif.modify.SpellScaleAnimationTime
>>>>>>> 0ec2ef6d
        ]
    ALIASDICT = {
        "texdump": "dump_tex",
        "read": "check_read",
        "readwrite": "check_readwrite",
        "ffvt3rskinpartition": "fix_ffvt3rskinpartition",
        "disableparallax": "fix_disableparallax",
        "exportpixeldata": "dump_pixeldata",
        "scale": "fix_scale"}
    EXAMPLES = """* check if PyFFI can read all files in current directory
  (python version of nifskope's xml checker):

    python niftoaster.py check_read .

* optimize all nif files in a directory tree, recursively

    python niftoaster.py optimize /path/to/your/nifs/

* print texture information of all nif files a directory tree, recursively

    python niftoaster.py dump_tex /path/to/your/nifs/

* update/generate mopps of all nif files a directory tree, recursively

    python niftoaster.py fix_mopp /path/to/your/nifs/

* update/generate skin partitions of all nif files a directory tree,
recursively, for Freedom Force vs. The 3rd Reich

    python niftoaster.py fix_ffvt3rskinpartition /path/to/your/nifs/

* run the profiler on PyFFI while reading nif files:

    python -m cProfile -s cumulative -o profile_read.txt niftoaster.py check_read .

* find out time spent on a particular test:

    python -m cProfile -s cumulative niftoaster.py check_tristrip

* scale all files in c:\\zoo2 by a factor 100 - useful to
  visualize nif files from games such as Zoo Tycoon 2 that are otherwise too
  small to show up properly in nifskope:

    python niftoaster.py -a 100 fix_scale "c:\\zoo2"
"""

# if script is called...
if __name__ == "__main__":
    # set up logger
    logger = logging.getLogger("pyffi")
    logger.setLevel(logging.DEBUG)
    loghandler = logging.StreamHandler(sys.stdout)
    loghandler.setLevel(logging.DEBUG)
    logformatter = logging.Formatter("%(name)s:%(levelname)s:%(message)s")
    loghandler.setFormatter(logformatter)
    logger.addHandler(loghandler)
    # call toaster
    NifToaster().cli()
<|MERGE_RESOLUTION|>--- conflicted
+++ resolved
@@ -96,12 +96,7 @@
         pyffi.spells.nif.optimize.SpellOptimize,
         pyffi.spells.nif.modify.SpellTexturePath,
         pyffi.spells.nif.modify.SpellCollisionType,
-<<<<<<< HEAD
-        pyffi.spells.nif.modify.SpellAnimationTimeNif,
-        pyffi.spells.nif.modify.SpellAnimationTimeKf
-=======
         pyffi.spells.nif.modify.SpellScaleAnimationTime
->>>>>>> 0ec2ef6d
         ]
     ALIASDICT = {
         "texdump": "dump_tex",
